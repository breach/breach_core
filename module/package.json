{
<<<<<<< HEAD
  "name": "breach_module",
  "version": "0.2.1",
=======
  "name": "breach-module",
  "version": "0.2.2",
>>>>>>> 8e179910
  "main": "./index.js",
  "dependencies": {
  }
}<|MERGE_RESOLUTION|>--- conflicted
+++ resolved
@@ -1,11 +1,6 @@
 {
-<<<<<<< HEAD
   "name": "breach_module",
-  "version": "0.2.1",
-=======
-  "name": "breach-module",
   "version": "0.2.2",
->>>>>>> 8e179910
   "main": "./index.js",
   "dependencies": {
   }
